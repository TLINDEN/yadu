--- conflicted
+++ resolved
@@ -34,8 +34,4 @@
 	golangci-lint run -p bugs -p unused
 
 release: buildlocal test
-<<<<<<< HEAD
 	gh release create v$(VERSION) --generate-notes releases/*
-=======
-	@echo gh release create v$(VERSION) --generate-notes releases/*
->>>>>>> a993959d
